--- conflicted
+++ resolved
@@ -49,13 +49,4 @@
 def test_pre_transitions_processing():
     from .examples.example_9_pre_transitions_processing import run_test
 
-<<<<<<< HEAD
     run_test()
-
-
-def test_example_of_bot():
-    from .examples.example_10_example_of_bot import run_test
-
-=======
->>>>>>> 29436a8c
-    run_test()